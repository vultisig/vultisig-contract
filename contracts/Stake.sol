--- conflicted
+++ resolved
@@ -3,12 +3,8 @@
 
 import "@openzeppelin/contracts/token/ERC20/IERC20.sol";
 import "@openzeppelin/contracts/token/ERC20/utils/SafeERC20.sol";
-<<<<<<< HEAD
-import "@openzeppelin/contracts/utils/ReentrancyGuard.sol";
-=======
 import "@openzeppelin/contracts/security/ReentrancyGuard.sol";
 import "@openzeppelin/contracts/access/Ownable.sol";
->>>>>>> e9ed9bf4
 import "./interfaces/IERC1363Spender.sol";
 
 /**
@@ -22,21 +18,6 @@
 contract Stake is IERC1363Spender, ReentrancyGuard, Ownable {
     using SafeERC20 for IERC20;
 
-<<<<<<< HEAD
-    // Token being staked
-    IERC20 public token;
-
-    // Mapping from user address to staked amount
-    mapping(address => uint256) private _balances;
-
-    // Total staked amount
-    uint256 private _totalStaked;
-
-    // Events
-    event Deposited(address indexed user, uint256 amount);
-    event Withdrawn(address indexed user, uint256 amount);
-
-=======
     /// @notice VULT token being staked
     IERC20 public immutable stakingToken;
     
@@ -71,7 +52,6 @@
     event OwnerWithdrawnRewards(uint256 amount);
     event OwnerWithdrawnExtraTokens(uint256 amount);
     
->>>>>>> e9ed9bf4
     /**
      * @dev Constructor sets the staking and reward tokens
      * @param _stakingToken Address of the ERC20 token that can be staked (VULT)
@@ -145,16 +125,6 @@
      */
     function deposit(uint256 amount) external nonReentrant {
         require(amount > 0, "Stake: amount must be greater than 0");
-<<<<<<< HEAD
-
-        // Transfer tokens from the user to this contract
-        token.safeTransferFrom(msg.sender, address(this), amount);
-
-        // Update user balance and total staked amount
-        _balances[msg.sender] += amount;
-        _totalStaked += amount;
-
-=======
         
         // Update reward variables
         updateRewards();
@@ -172,7 +142,6 @@
         // Update user reward debt
         user.rewardDebt = (user.amount * accRewardPerShare) / 1e12;
         
->>>>>>> e9ed9bf4
         emit Deposited(msg.sender, amount);
     }
 
@@ -210,17 +179,6 @@
      */
     function withdraw(uint256 amount) external nonReentrant {
         require(amount > 0, "Stake: amount must be greater than 0");
-<<<<<<< HEAD
-        require(_balances[msg.sender] >= amount, "Stake: insufficient balance");
-
-        // Update user balance and total staked amount
-        _balances[msg.sender] -= amount;
-        _totalStaked -= amount;
-
-        // Transfer tokens back to the user
-        token.safeTransfer(msg.sender, amount);
-
-=======
         
         UserInfo storage user = userInfo[msg.sender];
         require(user.amount >= amount, "Stake: insufficient balance");
@@ -238,7 +196,6 @@
         // Transfer staking tokens back to the user
         stakingToken.safeTransfer(msg.sender, amount);
         
->>>>>>> e9ed9bf4
         emit Withdrawn(msg.sender, amount);
     }
 
@@ -330,19 +287,6 @@
     ) external override returns (bytes4) {
         require(msg.sender == address(stakingToken), "Stake: caller is not the staking token");
         require(value > 0, "Stake: amount must be greater than 0");
-<<<<<<< HEAD
-
-        // Note: The data parameter is not used in this implementation but could be used
-        // to pass additional parameters or instructions in the future
-
-        // Transfer tokens from the user to this contract
-        token.safeTransferFrom(owner, address(this), value);
-
-        // Update user balance and total staked amount
-        _balances[owner] += value;
-        _totalStaked += value;
-
-=======
         
         // Update reward variables
         updateRewards();
@@ -360,7 +304,6 @@
         // Update user reward debt
         user.rewardDebt = (user.amount * accRewardPerShare) / 1e12;
         
->>>>>>> e9ed9bf4
         emit Deposited(owner, value);
 
         // Return the function selector to confirm transaction was accepted
