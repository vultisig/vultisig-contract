--- conflicted
+++ resolved
@@ -15,15 +15,6 @@
 contract Token is ERC20, Ownable, IERC1363 {
     string private _name;
     string private _ticker;
-<<<<<<< HEAD
-    IWhitelistV2 public whitelist;
-    bool public whitelistRevoked = false;
-
-    event WhitelistContractUpdated(address indexed whitelist);
-
-    error WhitelistRevoked();
-=======
->>>>>>> 96fe3e9f
 
     constructor(string memory name_, string memory ticker_) ERC20(name_, ticker_) Ownable(_msgSender()) {
         _mint(_msgSender(), 100_000_000 * 1e18);
